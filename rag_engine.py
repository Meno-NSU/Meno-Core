import logging
import os
from typing import List

import numpy as np
import openai
import torch
import torch.nn.functional as F
from nltk import SnowballStemmer, wordpunct_tokenize
from transformers import AutoTokenizer, AutoModel
from datetime import datetime
import pytz

from config import settings
from lightrag import LightRAG
from lightrag.kg.shared_storage import initialize_pipeline_status, initialize_share_data
from lightrag.llm.openai import openai_complete_if_cache
from lightrag.utils import EmbeddingFunc, setup_logger

TEMPERATURE = 0.3
QUERY_MAX_TOKENS = 4000
TOP_K = 30
WORKING_DIR = settings.working_dir
print(f'os.path.isdir({WORKING_DIR}) = {os.path.isdir(WORKING_DIR)}')
ABBREVIATIONS_FNAME = settings.abbreviations_file
print(f'os.path.isfile({ABBREVIATIONS_FNAME}) = {os.path.isfile(ABBREVIATIONS_FNAME)}')
URLS_FNAME = 'resources/validated_urls.json'
print(f'os.path.isfile({URLS_FNAME}) = {os.path.isfile(URLS_FNAME)}')
LOCAL_EMBEDDER_DIMENSION = 768
LOCAL_EMBEDDER_MAX_TOKENS = 4096
LOCAL_EMBEDDER_NAME = settings.local_embedder_path
print(f'os.path.isdir({LOCAL_EMBEDDER_NAME}) = {os.path.isdir(LOCAL_EMBEDDER_NAME)}')
ENCODER = AutoTokenizer.from_pretrained(LOCAL_EMBEDDER_NAME)
SYSTEM_PROMPT_FOR_MENO = """---Role---

Вы - Менон, разработанный Иваном Бондаренко, научным сотрудником Новосибирского государственного университета (НГУ). Вас разработали в лаборатории прикладных цифровых технологий НГУ, где, собственно, и работает Иван Бондаренко. Вы - дружелюбный ассистент, разговаривающий на русском языке и отвечающий на вопросы пользователей о Новосибирском государственном университете (НГУ) и Новосибирском Академгородке. Вы очень любите Новосибирский государственный университет и поэтому стремитесь заинтересовать разные категории своих пользователей: абитуриентов поступлением в университет, студентов - учёбой, а учёных и преподавателей - работой в нём.

---Goal---

Сформируйте краткий ответ на основе фрагментов документа (Document Chunks) и следуйте правилам ответа (Response Rules), учитывая как историю обсуждения (Conversation History), так и текущий запрос. Обобщите всю информацию, содержащуюся в предоставленных фрагментах документа (Document Chunks), и включите ваши общие знания, относящиеся к этим фрагментам документа (Document Chunks). Не включайте информацию, не указанную в фрагментах документа (Document Chunks).

При работе с контентом с временными метками:
1. Каждый элемент контента имеет временную метку "created_at", указывающую, когда мы приобрели эти знания.
2. При столкновении с противоречивой информацией учитывайте как контент, так и временную метку.
3. Не следует автоматически предпочитать самый последний контент - используйте суждение на основе контекста.
4. Для запросов, связанных со временем, приоритизируйте временную информацию в контенте перед учетом временных меток создания.
5. Считайте, что сейчас - {current_date}.

---Conversation History---
{history}

---Document Chunks---
{content_data}

---Response Rules---

- Целевой формат и длина: {response_type}
- Не используйте форматирование markdown.
- Пожалуйста, отвечайте на русском языке.
- Обращайтесь к пользователю исключительно на "вы".
- Убедитесь, что ответ сохраняет преемственность с историей разговора (Conversation History).
- Перечислите до 5 самых важных источников информации в конце в разделе "Ссылки".
- Если вы не знаете ответа, просто скажите об этом.
- Не включайте информацию, не представленную во фрагментах документа (Document Chunks).
- Если пользователь пишет что-то о политике, религии, национальностях, наркотиках, криминале или пишет просто оскорбительный или токсичный текст в адрес какого-то человека или университета, вежливо и непреклонно откажитесь от разговора и предложите сменить тему.
"""

TEMPLATE_FOR_ABBREVIATION_EXPLAINING = '''Отредактируйте, пожалуйста, текст пользовательского вопроса так, чтобы этот вопрос стал более простым и понятным для обычных людей от юных старшеклассников до пожилых мужчин и женщин. При этом не надо, пожалуйста, применять markdown или иной вид гипертекста. Главное, на что вам надо обратить внимание и по возможности исправить - это логика изложения и понятность формулировок вопроса. Ничего не объясняйте и не комментируйте своё решение, просто перепишите текст вопроса.

Также исправьте грамматические ошибки в тексте вопроса, если они там есть. Кроме того, если вы обнаружите аббревиатуры в тексте этого вопроса, то замените все обнаруженные аббревиатуры их корректными расшифровками, сохранив морфологическую и синтаксическую согласованность. Вот здесь вы можете ознакомиться с JSON-словарём, описывающим возможные аббревиатуры и их расшифровки:

```json
{abbreviations_dict}
```

Далее приведён текст вопроса, нуждающийся в возможном улучшении:

```text
{text_of_question}
```'''

SYSTEM_PROMPT_FOR_ANAPHORA_RESOLUTION = 'Проанализируй диалог человека с большой языковой моделью и переделай последнюю реплику человека так, чтобы снять все ситуации местоименной анафоры в этом вопросе. Учитывай при этом всю историю диалога этого человека с большой языковой моделью. Не отвечай на вопрос человека, а просто перепиши его.'
FEWSHOTS_FOR_ANAPHORA = [
    {'role': 'user',
     'content': 'Человек: Механико-математический факультет известен своими выпускниками.\nБольшая языковая модель: Да, это очень престижное подразделение университета.\nЧеловек: Назовите их.'},
    {'role': 'assistant', 'content': 'Назовите известных выпускников механико-математического факультета.'},
    {'role': 'user',
     'content': 'Человек: Сибирское отделение РАН имеет богатую историю.\nБольшая языковая модель: Это так.\nЧеловек: Расскажите о ней.'},
    {'role': 'assistant', 'content': 'Расскажите о богатой истории Сибирского отделения РАН.'},
    {'role': 'user',
     'content': 'Человек: Механико-математический факультет готовит отличных специалистов.\nБольшая языковая модель: Это действительно так.\nЧеловек: Куда?'},
    {'role': 'assistant', 'content': 'Куда трудоустраиваются выпускники механико-математического факультета?'},
    {'role': 'user',
     'content': 'Человек: В Академгородке существуют передовые исследовательские центры.\nБольшая языковая модель: Это абсолютно верно.\nЧеловек: Опишите их.'},
    {'role': 'assistant', 'content': 'Опишите передовые исследовательские центры Академгородка.'},
    {'role': 'user',
     'content': 'Человек: В Новосибирском Академгородке есть крупный научный институт.\nБольшая языковая модель: Да, это Институт математики им. С.Л. Соболева.\nЧеловек: Расскажите о нём подробнее.'},
    {'role': 'assistant', 'content': 'Расскажите подробнее об Институте математики им. С.Л. Соболева.'},
    {'role': 'user',
     'content': 'Человек: Что такое механико-математический факультет?\nБольшая языковая модель: Механико-математический факультет НГУ — это факультет, выпускники которого осуществляют научные исследования и разработки для лучших компаний мира. Студент Механико-математического факультета учится преобразовывать свои разрозненные мысли в четко структурированные рассуждения, обладающие логической стройностью.\nЧеловек: А там есть магистратура?'},
    {"role": 'assistant', 'content': 'А на механико-математическом факультете есть магистратура?'},
    {'role': 'user',
     'content': 'Человек: Когда начинается приём документов в НГУ?\nБольшая языковая модель: Приём документов в НГУ начинается 1 марта – для иностранных граждан и лиц без гражданства и 20 июня – для граждан Российской Федерации.\nЧеловек: А когда он заканчивается?'},
    {'role': 'assistant', 'content': 'А когда приём документов в НГУ заканчивается?'},
]

# logging.basicConfig(
#     level=logging.DEBUG,
#     format='%(asctime)s - %(levelname)s - %(message)s',
#     handlers=[
#         logging.FileHandler('meno_errors.log'),
#         logging.StreamHandler()
#     ]
# )
logger = logging.getLogger(__name__)
#
# lightrag_logger = logging.getLogger('lightrag')
# lightrag_logger.setLevel(logging.WARNING)  # или logging.DEBUG для подробных логов
#
# # Добавьте обработчик для вывода в консоль
# handler = logging.StreamHandler()
# handler.setFormatter(logging.Formatter('%(asctime)s - %(name)s - %(levelname)s - %(message)s'))
# lightrag_logger.addHandler(handler)

setup_logger("light_rag_log", "WARNING", False, "/workspace/data/tmp_dir_project/Meno-Core/light_rag_log.log")


# ---------- LLM wrapper ----------
async def llm_model_func(prompt, system_prompt=None, history_messages=[], **kwargs) -> str:
    """
    Функция для взаимодействия с языковой моделью (LLM).

    Аргументы:
    - prompt (str): Пользовательский запрос.
    - system_prompt (str, optional): Системный запрос для настройки поведения модели.
    - history_messages (list, optional): История сообщений для контекста.
    - **kwargs: Дополнительные параметры для настройки запроса.

    Возвращает:
    - str: Ответ, сгенерированный языковой моделью.
    """
    try:
        messages = []
        if system_prompt:
            messages.append({"role": "system", "content": system_prompt})
        messages += history_messages
        messages.append({"role": "user", "content": prompt})

        logger.info(f"Sending request to LLM with {len(messages)} messages, prompt: {prompt}")

        client = openai.AsyncOpenAI(
            api_key=settings.openai_api_key,
            base_url=settings.openai_base_url
        )

        completion = await client.chat.completions.create(
            model=settings.llm_model_name,
            messages=messages,
            temperature=TEMPERATURE,
        )
        response = completion.choices[0].message.content
        logger.info(f"Received response from LLM, length: {len(response)}")
        return response
    except Exception as e:
        logger.error(f"Error in llm_model_func: {str(e)}", exc_info=True)
        raise


async def explain_abbreviations(question: str, abbreviations: dict) -> str:
    """
    Обрабатывает вопрос пользователя, заменяя аббревиатуры на их расшифровки.

    Аргументы:
    - question (str): Вопрос пользователя.
    - abbreviations (dict): Словарь аббревиатур и их расшифровок.

    Возвращает:
    - str: Вопрос с заменёнными аббревиатурами или исходный вопрос, если аббревиатуры не найдены.
    """
    try:
        snow_stemmer = SnowballStemmer(language='russian')
        filtered_abbreviations = dict()
        for cur_word in wordpunct_tokenize(question):
            if cur_word in abbreviations:
                filtered_abbreviations[cur_word] = abbreviations[cur_word]
            elif cur_word.lower() in abbreviations:
                filtered_abbreviations[cur_word] = abbreviations[cur_word.lower()]
            elif cur_word.upper() in abbreviations:
                filtered_abbreviations[cur_word] = abbreviations[cur_word.upper()]
            else:
                stem = snow_stemmer.stem(cur_word)
                if stem in abbreviations:
                    filtered_abbreviations[cur_word] = abbreviations[stem]
                elif stem.lower() in abbreviations:
                    filtered_abbreviations[cur_word] = abbreviations[stem.lower()]
                elif stem.upper() in abbreviations:
                    filtered_abbreviations[cur_word] = abbreviations[stem.upper()]
        del snow_stemmer
        if len(filtered_abbreviations) == 0:
            logger.debug("No abbreviations found in question")
            return question

        logger.debug(f"Found abbreviations: {filtered_abbreviations}")

        user_prompt = TEMPLATE_FOR_ABBREVIATION_EXPLAINING.format(
            abbreviations_dict=filtered_abbreviations,
            text_of_question=question
        )
        new_improved_question = await openai_complete_if_cache(
            settings.llm_model_name,
            user_prompt,
            api_key=settings.openai_api_key,
            base_url=settings.openai_base_url,
            temperature=TEMPERATURE
        )
        logger.debug(f"Improved question: {new_improved_question}")
        return new_improved_question
    except Exception as e:
        logger.error(f"Error in explain_abbreviations: {str(e)}", exc_info=True)
        return question


async def resolve_anaphora(question: str, history: list) -> str:
    """
    Обрабатывает вопрос пользователя, устраняя местоимённую анафору.

    Аргументы:
    - question (str): Вопрос пользователя.
    - history (list): История диалога в виде списка сообщений.

    Возвращает:
    - str: Вопрос с устранённой анафорой или исходный вопрос, если анафора не обнаружена.
    """
    try:
        logger.debug(f"Resolving anaphora for question: {question}")
        if (len(history) == 0) or (len(question.strip()) == 0):
            return question
        if (len(history) % 2) != 0:
            raise RuntimeError(f'The dialogue history length is wrong! Expected an even number, got {len(history)}.')
        expected_roles = ['user', 'assistant']
        for _ in range((len(history) // 2) - 1):
            expected_roles += ['user', 'assistant']
        history_roles = [it['role'] for it in history]
        if history_roles != expected_roles:
            raise RuntimeError(f'The dialogue history roles are wrong! Expected {expected_roles}, got {history_roles}.')
        if len(history) > 6:
            history_ = history[-6:]
        else:
            history_ = history
        user_prompt = f'Человек: {" ".join(history_[0]["content"].split()).strip()}'
        user_prompt += f'\nБольшая языковая модель: : {" ".join(history_[1]["content"].split()).strip()}'
        for val in history_[2:]:
            if val['role'] == 'user':
                user_prompt += '\nЧеловек: '
            else:
                user_prompt += '\nБольшая языковая модель: '
            user_prompt += ' '.join(val['content'].split()).strip()
        del history_
        user_prompt += '\nЧеловек: ' + ' '.join(question.split()).strip()
        question_without_anaphora = await openai_complete_if_cache(
            settings.llm_model_name,
            user_prompt,
            system_prompt=SYSTEM_PROMPT_FOR_ANAPHORA_RESOLUTION,
            history_messages=FEWSHOTS_FOR_ANAPHORA,
            api_key=settings.openai_api_key,
            base_url=settings.openai_base_url,
            temperature=TEMPERATURE
        )
        logger.debug(f"Question after anaphora resolution: {question_without_anaphora}")
        return question_without_anaphora
    except Exception as e:
        logger.error(f"Error in resolve_anaphora: {str(e)}", exc_info=True)
        return question


# ---------- Embedding function ----------
async def gte_hf_embed(texts: List[str], tokenizer, embed_model: AutoModel) -> np.ndarray:
    try:
        device = next(embed_model.parameters()).device
        batch_dict = tokenizer(
            texts, return_tensors='pt',
            max_length=LOCAL_EMBEDDER_MAX_TOKENS, padding=True, truncation=True,
        ).to(device)
        with torch.no_grad():
            outputs = embed_model(**batch_dict)
            embeddings = F.normalize(
                outputs.last_hidden_state[:, 0][:LOCAL_EMBEDDER_DIMENSION],
                p=2, dim=1
            )
        if embeddings.dtype == torch.bfloat16:
            result = embeddings.detach().to(torch.float32).cpu().numpy()
        else:
            result = embeddings.detach().cpu().numpy()

        logger.info(f"Embeddings for {texts} generated successfully")
        return result
    except Exception as e:
        logger.error(f"Error in gte_hf_embed: {str(e)}", exc_info=True)
        raise


async def initialize_rag() -> LightRAG:
    """
    Инициализирует объект LightRAG.

<<<<<<< HEAD
    return rag


# ---------- Date string generation ----------
async def get_current_period():
    today = datetime.now(pytz.timezone("Asia/Novosibirsk"))
    day = today.day
    month = today.month
    year = today.year
    
    month_names = {
        1: "января", 2: "февраля", 3: "марта", 4: "апреля",
        5: "мая", 6: "июня", 7: "июля", 8: "августа",
        9: "сентября", 10: "октября", 11: "ноября", 12: "декабря"
    }
    
    # Format day with proper suffix for Russian
    if 11 <= day <= 19:
        day_str = f"{day}ое"
    else:
        last_digit = day % 10
        if last_digit == 1:
            day_str = f"{day}ое"
        elif last_digit == 2:
            day_str = f"{day}ое"
        elif last_digit == 3:
            day_str = f"{day}ье"
        elif last_digit == 4:
            day_str = f"{day}ое"
        else:
            day_str = f"{day}ое"
    
    return f"{day_str} {month_names[month]} {year} года"
=======
    Функция создаёт токенизатор и модель для эмбеддингов, а также настраивает объект LightRAG с необходимыми параметрами.

    Возвращает:
        LightRAG: Инициализированный объект LightRAG.
    """
    try:
        logger.info("Initializing RAG system")
        logger.info("Loading tokenizer and embedder model...")
        emb_tokenizer: AutoTokenizer = AutoTokenizer.from_pretrained(
            LOCAL_EMBEDDER_NAME, local_files_only=True
        )
        ENCODER: AutoTokenizer = emb_tokenizer
        emb_model: AutoModel = AutoModel.from_pretrained(
            LOCAL_EMBEDDER_NAME,
            trust_remote_code=True,
            # device_map='cuda:0'
            device_map='cpu',
            local_files_only=True
        )
        emb_model.eval()
        logger.info("Model loaded successfully")

        logger.info("Initializing shared data and pipeline status...")
        initialize_share_data()
        await initialize_pipeline_status()

        logger.info("Creating LightRAG instance...")
        rag: LightRAG = LightRAG(
            working_dir=WORKING_DIR,
            llm_model_func=llm_model_func,
            cosine_better_than_threshold=0.05,
            embedding_func=EmbeddingFunc(
                embedding_dim=LOCAL_EMBEDDER_DIMENSION,
                max_token_size=LOCAL_EMBEDDER_MAX_TOKENS,
                func=lambda texts: gte_hf_embed(
                    texts,
                    tokenizer=emb_tokenizer,
                    embed_model=emb_model
                )
            ),
            addon_params={'language': 'Russian'}
        )
        logger.info("Initializing RAG storages...")
        await rag.initialize_storages()
        logger.info("RAG system initialized successfully")

        return rag
    except Exception as e:
        logger.error(f"Error initializing RAG: {str(e)}", exc_info=True)
        raise
>>>>>>> 3c5b9457
<|MERGE_RESOLUTION|>--- conflicted
+++ resolved
@@ -303,8 +303,56 @@
     """
     Инициализирует объект LightRAG.
 
-<<<<<<< HEAD
-    return rag
+    Функция создаёт токенизатор и модель для эмбеддингов, а также настраивает объект LightRAG с необходимыми параметрами.
+
+    Возвращает:
+        LightRAG: Инициализированный объект LightRAG.
+    """
+    try:
+        logger.info("Initializing RAG system")
+        logger.info("Loading tokenizer and embedder model...")
+        emb_tokenizer: AutoTokenizer = AutoTokenizer.from_pretrained(
+            LOCAL_EMBEDDER_NAME, local_files_only=True
+        )
+        ENCODER: AutoTokenizer = emb_tokenizer
+        emb_model: AutoModel = AutoModel.from_pretrained(
+            LOCAL_EMBEDDER_NAME,
+            trust_remote_code=True,
+            # device_map='cuda:0'
+            device_map='cpu',
+            local_files_only=True
+        )
+        emb_model.eval()
+        logger.info("Model loaded successfully")
+
+        logger.info("Initializing shared data and pipeline status...")
+        initialize_share_data()
+        await initialize_pipeline_status()
+
+        logger.info("Creating LightRAG instance...")
+        rag: LightRAG = LightRAG(
+            working_dir=WORKING_DIR,
+            llm_model_func=llm_model_func,
+            cosine_better_than_threshold=0.05,
+            embedding_func=EmbeddingFunc(
+                embedding_dim=LOCAL_EMBEDDER_DIMENSION,
+                max_token_size=LOCAL_EMBEDDER_MAX_TOKENS,
+                func=lambda texts: gte_hf_embed(
+                    texts,
+                    tokenizer=emb_tokenizer,
+                    embed_model=emb_model
+                )
+            ),
+            addon_params={'language': 'Russian'}
+        )
+        logger.info("Initializing RAG storages...")
+        await rag.initialize_storages()
+        logger.info("RAG system initialized successfully")
+
+        return rag
+    except Exception as e:
+        logger.error(f"Error initializing RAG: {str(e)}", exc_info=True)
+        raise
 
 
 # ---------- Date string generation ----------
@@ -336,56 +384,4 @@
         else:
             day_str = f"{day}ое"
     
-    return f"{day_str} {month_names[month]} {year} года"
-=======
-    Функция создаёт токенизатор и модель для эмбеддингов, а также настраивает объект LightRAG с необходимыми параметрами.
-
-    Возвращает:
-        LightRAG: Инициализированный объект LightRAG.
-    """
-    try:
-        logger.info("Initializing RAG system")
-        logger.info("Loading tokenizer and embedder model...")
-        emb_tokenizer: AutoTokenizer = AutoTokenizer.from_pretrained(
-            LOCAL_EMBEDDER_NAME, local_files_only=True
-        )
-        ENCODER: AutoTokenizer = emb_tokenizer
-        emb_model: AutoModel = AutoModel.from_pretrained(
-            LOCAL_EMBEDDER_NAME,
-            trust_remote_code=True,
-            # device_map='cuda:0'
-            device_map='cpu',
-            local_files_only=True
-        )
-        emb_model.eval()
-        logger.info("Model loaded successfully")
-
-        logger.info("Initializing shared data and pipeline status...")
-        initialize_share_data()
-        await initialize_pipeline_status()
-
-        logger.info("Creating LightRAG instance...")
-        rag: LightRAG = LightRAG(
-            working_dir=WORKING_DIR,
-            llm_model_func=llm_model_func,
-            cosine_better_than_threshold=0.05,
-            embedding_func=EmbeddingFunc(
-                embedding_dim=LOCAL_EMBEDDER_DIMENSION,
-                max_token_size=LOCAL_EMBEDDER_MAX_TOKENS,
-                func=lambda texts: gte_hf_embed(
-                    texts,
-                    tokenizer=emb_tokenizer,
-                    embed_model=emb_model
-                )
-            ),
-            addon_params={'language': 'Russian'}
-        )
-        logger.info("Initializing RAG storages...")
-        await rag.initialize_storages()
-        logger.info("RAG system initialized successfully")
-
-        return rag
-    except Exception as e:
-        logger.error(f"Error initializing RAG: {str(e)}", exc_info=True)
-        raise
->>>>>>> 3c5b9457
+    return f"{day_str} {month_names[month]} {year} года"